--- conflicted
+++ resolved
@@ -17,11 +17,7 @@
  * @fileoverview Static functions for band transformations.
  */
 
-<<<<<<< HEAD
- var NamedArgs = require('users/google/toolkits:landcover/impl/named-args.js').NamedArgs;
-=======
 var NamedArgs = require('users/google/toolkits:landcover/impl/named-args.js').NamedArgs;
->>>>>>> 2b82463f
 
 var SPECTRAL_INDEX_EXPRESSIONS = {
   // Note, this is a literal dictionary so we can check for the existence
